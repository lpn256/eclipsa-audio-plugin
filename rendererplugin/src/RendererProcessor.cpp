--- conflicted
+++ resolved
@@ -255,16 +255,14 @@
     }
   }
 
-<<<<<<< HEAD
-  reinitializeAfterStateRestore();
-=======
   LOG_ANALYTICS(instanceId_, "activeMixPresentation Uuid: " +
                                  activeMixPresentationRepository_.get()
                                      .getActiveMixId()
                                      .toString()
                                      .toStdString() +
                                  "\n");
->>>>>>> ebee06e1
+
+  reinitializeAfterStateRestore();
 }
 
 void RendererProcessor::updateRepositories() {
